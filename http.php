--- conflicted
+++ resolved
@@ -501,28 +501,12 @@
             $f = bzopen($cache_file, "r");
             $x = bzread($f, 1024*1024*16);
             bzclose($f);
+			echo " ++++ cached url: $url\n";
             return $x;
         }
     }
 
-    // get the file from the origin
-<<<<<<< HEAD
-    if ($x === false) {
-        $response = http2($method, $url, $data, $headers);
-        if (!$response->success) {
-            print_r($headers);
-            print_r($response);
-            echo("cache http failed!\n");
-        } else if (strlen($response->content) > 10) {
-			unlink($cache_file);
-            $f = bzopen($cache_file, "w");
-            bzwrite($f, $response->content, 1024*1024*16);
-            bzclose($f);
-            file_put_contents("$cache_file.json", $response->content);
-        }
-        $x = $response->content;
-=======
-    $response = http2($method, $url, $data, $headers);
+	$response = http2($method, $url, $data, $headers);
     if (!$response->success) {
         print_r($headers);
         print_r($response);
@@ -533,9 +517,9 @@
         $f = bzopen($cache_file, "w");
         bzwrite($f, $response->content, strlen($response->content));
         bzclose($f);
-        file_put_contents("$cache_file.raw", $response->content);
+        $len = file_put_contents("$cache_file.raw", $response->content);
+		echo " ++++ wrote $len, url: $url\n";
         return $response->content;
->>>>>>> 0a0d5c02
     }
     return "";
 }
