<?php declare(strict_types=1);
/**
 * functional MySQL database abstraction
 */

namespace ThreadFin\DB;

use Attribute;
use Exception;
use mysqli;
use mysqli_result;
use OutOfBoundsException;
use RuntimeException;
use ThreadFin\Core\MaybeA;
use ThreadFin\Core\MaybeStr;

use function ThreadFin\Util\func_name;
use function ThreadFin\Core\partial_right as bind_r;
use function ThreadFin\Core\partial as bind_l;
use function ThreadFin\Log\debug;
use function ThreadFin\Util\utc_time;

const DB_FETCH_SUCCESS = 1;
const DB_FETCH_NUM_ROWS = 2;
const DB_FETCH_INSERT_ID = 4;
const DB_DUPLICATE_IGNORE = 8;
const DB_DUPLICATE_ERROR = 16;
const DB_DUPLICATE_UPDATE = 32;
const DB_MAX_BULK_INSERT = 64;


/**
 * The property is a primary key and will not update on duplicate
 */
#[Attribute(Attribute::TARGET_CLASS_CONSTANT|Attribute::TARGET_PROPERTY)]
class NoUpdate { public function __construct() {} }
/** 
 * the attribute will not update on duplicate if the update would null it
 */
#[Attribute(Attribute::TARGET_CLASS_CONSTANT|Attribute::TARGET_PROPERTY)]
class NotNull { public function __construct() {} }
/**
 * The property should only be updated if the value is not null and null in the DB
 */
#[Attribute(Attribute::TARGET_CLASS_CONSTANT|Attribute::TARGET_PROPERTY)]
class IfNull { public function __construct() {} }

/**
 * Interface from mapping SQL results to objects
 */
interface FromSQL {
    #[\ReturnTypeWillChange]
    public static function from_sql(array $sql) : mixed;
}


// set the error log file if running in cli mode
if (!defined("SQL_ERROR_FILE")) {
    define("SQL_ERROR_FILE", "/tmp/php_sql_errors.log");
}

/**
 * store mysql login credentials
 * @package ThreadFin\DB
 */
class Credentials {
    public $username;
    public $password;
    public $prefix;
    public $db_name;
    public $host;

    /**
     * create database credentials
     * @return Credentials
     */
    public function __construct(string $user, string $pass, string $host, string $db_name, string $pre = "") {
        $this->username = $user;
        $this->password = $pass;
        $this->prefix = $pre;
        $this->host = $host;
        $this->db_name = $db_name;
    }
}

/** 
 * used to glue key values pairs together for SQL queries
 * if data key begins with ! then the value is not quoted
 * EG: UPDATE $table set " . glue(" = ", $data, ", ") .  where_clause($where);
 */
function glue(array $data, string $join = " = ", string $append_str = ", ") : string {
    $result = "";
    foreach ($data as $key => $value) {
        if ($result != '') { $result .= $append_str; }
        if ($key[0] === '!') { $key = substr($key, 1); $result .= "`{$key}` $join $value"; }
        else { $result .= "`{$key}`" . $join . quote($value); }
    }
    return $result;   
}

/**
 * add SQL quoting to a string, convert ints and bool to SQL types
 * @param mixed $input 
 * @return string 
 */
function quote($input) : string {
    if (is_null($input)) { return 'null'; }
    if (is_numeric($input)) { return strval($input); }
    if (is_string($input)) { return "'".addslashes($input)."'"; }
    if (is_bool($input)) { return $input ? '1' : '0'; }
    if (is_array($input)) { return implode(',', array_map('\ThreadFin\DB\quote', $input)); }
    $x = (string)$input;
    debug("implicit quote cast to string: [%s]", $x);
    return "'".addslashes($x)."'";
}

/**
 * create a where clause from an array of key value pairs
 * @param array $data 
 * @return string - the generated SQL where clause
 */
function where_clause(array $data) : string { 
    assert(count(array_filter(array_keys($data), 'is_string')) > 0, "where_clause requires an associative array");

    $result = " WHERE ";
    foreach ($data as $key => $value) {
        if (strlen($result) > 7) { $result .= " AND "; }
        if ($key[0] == '!') {
            $t = substr($key, 1);
            $result .= " `{$t}` = {$value} ";
        } else {
            $result .= " `{$key}` = " . quote($value);
        }
    }
    $x = trim($result, ",");
    return $x;
}


class DB {
    public $errors = [];
    public $logs = [];
    public $host;
    public $user;
    public $database;
    public $last_stmt = "";

    protected $_db;
    protected $_log_enabled = false;
    protected $_simulation = false;
    protected $_replay_enabled = false;
    protected $_err_filter_fn;
    protected $_replay_file = "";
    protected $_replay = [];

    protected function __construct(?\mysqli $db) { $this->_db = $db; }

    public function __destruct() {
        if ($this->_db) { $this->close(); }
    }

    public function connected() : bool {
        return (!empty($this->_db));
    }

    /**
     * @param null|mysqli $mysqli 
     * @return DB a new DB object, from existing connection
     */
    public static function from(?\mysqli $mysqli) : DB { 
        return new DB($mysqli);
    }

    /**
     * @param bool $enable - enable or disable logging
     * @return DB 
     */
    public function enable_log(bool $enable) : DB {
        $this->_log_enabled = $enable;
        return $this;
    }

    /**
     * @param string $replay_file_name - the name of the replay log to record to
     * @return DB 
     */
    public function enable_replay(string $replay_file_name) : DB {
        // attempt to create the replay file if it does not exist
        if (!file_exists($replay_file_name)) {
            touch($replay_file_name);
            if (!file_exists($replay_file_name)) {
                die("could not create replay file: $replay_file_name");
            }
        }
        $this->_replay_file = $replay_file_name;
        $this->_replay_enabled = true;
        return $this;
    }


    /**
     * @param bool $enable - enable or disable simulation (no queries, just the query log)
     * @return DB 
     */
    public function enable_simulation(bool $enable) : DB {
        $this->_simulation = $enable;
        $this->enable_log(true);
        return $this;
    }


    /**
     * @param null|Credentials $cred create a new DB connection
     * @return DB 
     */
    public static function cred_connect(?Credentials $cred) : DB {
        if ($cred == NULL) { return DB::from(NULL); }
        return DB::connect($cred->host, $cred->username, $cred->password, $cred->db_name);
    }

    /**
     * @todo: add support for retry.  busy network environments can cause connection failures
     * 
     * @param string $host 
     * @param string $user 
     * @param string $passwd 
     * @param string $db_name 
     * @return DB 
     */
    public static function connect(string $host, string $user, string $passwd, string $db_name) : DB {
        $db = mysqli_init();
        mysqli_options($db, MYSQLI_OPT_CONNECT_TIMEOUT, 3);
        if(mysqli_real_connect($db, $host, $user, $passwd, $db_name)) {
            $db = DB::from($db);
            $db->host = $host;
            $db->user = $user;
            $db->database = $db_name;
            return $db;
        }
        return DB::from(NULL);
    }

    /**
     * calls _qb internally to run a insert/update/delete statement.
     * not for fetching data.  see @fetch instead
     * 
     * @param string $sql raw SQL to run.  be careful, this must be pre-escaped!
     * @param int $mode, one of DB_FETCH_SUCCESS, DB_FETCH_NUM_ROWS, DB_FETCH_INSERT_ID
     * @return DB_FETCH_SUCCESS -1 on error, 1 on success
     *  DB_FETCH_NUM_ROWS -1 on error, 0 if no rows affected, >0 if rows affected
     *  DB_FETCH_INSERT_ID -1 on error, >0 if insert id
     */
    public function unsafe_raw(string $sql, int $mode = DB_FETCH_SUCCESS) : int {
        assert(in_array($mode, [DB_FETCH_SUCCESS, DB_FETCH_NUM_ROWS, DB_FETCH_INSERT_ID], true), "invalid mode: $mode");

        return intval($this->_qb($sql, $mode));
    }

    /**
     * run SQL $sql return result as bool. errors stored tail($this->errors)
     * @return int -1 on error, 0 if no rows affected / no insert id, >0 if rows affected / insert id, 1 = success
     */
    protected function _qb(string $sql, int $return_type = DB_FETCH_SUCCESS) : int {
        assert(!empty($this->_db), "database: {$this->database} is not connected");

        $this->last_stmt = "$sql\n";
        $r = false;
        $affected = -1;
        $errno = 0;
        try {
            if (!$this->_simulation) {
                $r = mysqli_query($this->_db, $sql); 
            }
        }
        // silently swallow exceptions, will catch them in next line
        catch (Exception $ex) { $r = false; }
        if ($r === false) {
            $errno = mysqli_errno($this->_db);
            $err = "[$sql] errno($errno) " . mysqli_error($this->_db);
            $this->errors[] = $err;
            return -1;
        }
        else {
            if ($this->_replay_enabled || $this->_log_enabled || $return_type == DB_FETCH_NUM_ROWS) {
                $affected = mysqli_affected_rows($this->_db);
                if ($this->_log_enabled) {
                    $msg = "# [$sql] errno($errno) affected rows($affected)";
                    $this->logs[] = $msg;
                }
                if ($this->_replay_enabled && $affected > 0) {
                    $this->_replay[] = $sql;
                }
            }
            if ($return_type == DB_FETCH_NUM_ROWS) {
                return intval($affected);
            } else if ($return_type == DB_FETCH_INSERT_ID) {
                $id = intval(mysqli_insert_id($this->_db));
                return ($id == 0) ? -1 : $id;
            }
            return 1;
        }
    }

    /**
     * run SQL $sql return result as bool. errors stored tail($this->errors)
     * convert $sql to SQL result
     */
    protected function _qr(string $sql, $mode = MYSQLI_ASSOC) : SQL {
        assert(! empty($this->_db), "database: {$this->database} is not connected");
        $r = false;
        $errno = 0;
        try {
            if (! $this->_simulation) {
                $r = mysqli_query($this->_db, $sql); 
            }
        }
        // silently swallow exceptions, will catch them in next line
        catch (Exception $ex) { $r = false; }
        if ($r == false || !$r instanceof mysqli_result) {
            $errno = mysqli_errno($this->_db);
            $err = "[$sql] errno($errno) " . mysqli_error($this->_db);
            $this->errors[] = $err;
            return SQL::from(NULL, $sql);
        }
        else {
            if ($this->_log_enabled) {
                $e = mysqli_affected_rows($this->_db);
                // $this->logs[] = $sql;
                $msg = "# [$sql] errno($errno) selected rows($e)";
                $this->logs[] = $msg;
            }
        }

        //return SQL::from(mysqli_fetch_all($r, $mode), $sql);
        return SQL::fetch($r, $sql);
    }

    /**
     * build sql replacing {name} with values from $data[name] = value
     * auto quote values,  use {!name} to not quote the value
     * 
     * $sql = $db->fetch("SELECT * FROM my_table WHERE id = {id} AND name = {name}", ['id' => 1, 'name' => 'bob']);
     * 
     * @see SQL
     * @param string $sql - SELECT QUERY FROM your_table WHERE id = {id} 
     * @param array|object $data - data to replace {params} with, key/values
     * @return SQL - SQL result abstraction
     */
    public function fetch(string $sql, $data = NULL, $mode = MYSQLI_ASSOC) : SQL {
        $new_sql = $this->fetch_to_statement($sql, $data, $mode);

        // runtime errors
        if ($this->_db == NULL) { return SQL::from(NULL, $sql); }
        return $this->_qr($new_sql, $mode);
    }

    /**
     * 
     * @param string $sql 
     * @param mixed $data 
     * @param int $mode 
     * @return string 
     */
    protected function fetch_to_statement(string $sql, $data = NULL, $mode = MYSQLI_ASSOC) : string {
        // programming errors
        //assert(!is_null($data) && !is_array($data) && !is_object($data), "$data must be null, array or object");
        assert(is_null($data) || is_object($data) || (is_array($data) && count(array_filter(array_keys($data), 'is_string')) > 0), print_r($data, true) . " requires an associative array");

        $type = (is_array($data)) ? 'array' : ((is_object($data)) ? 'object' : 'scalar');
        // replace {} with named values from $data, or $this->_x
        $new_sql = preg_replace_callback("/{!?\w+}/", function ($x) use ($data, $type) {
            // strip off the template brackets
            $param = str_replace(array('{', '}'), '', $x[0]);
            $quote_fn = '\ThreadFin\DB\quote';
            // if the parameter should not be quoted, strip off the ! and use id for quote function
            if ($param[0] == "!") {
                $param = substr($param, 1);
                $quote_fn = '\ThreadFin\core\ident';
            }
            // default to the scalar value 
            $data_param = $param;
            if ($type === "array") {
                $data_param = $data[$param]??"NO_SUCH_KEY_$param";
            } else if ($type === "object") {
                $data_param = $data->$param;
            }
            $result = (string)$quote_fn($data_param);
            return $result;
        }, $sql);

        return $new_sql;
    }


    /**
     * delete entries from $table where $data matches
     * @param string $table table name
     * @param array $where key value pairs of column names and values
     * @return int -1 on error, 0 if no rows were deleted, > 0 number rows that were deleted
     */
    public function delete(string $table, array $where) : int {
        $sql = "DELETE FROM $table " . where_clause($where);
        return intval($this->_qb($sql, DB_FETCH_NUM_ROWS));
    }

    /**
     * helper function to create an insert statement
     * @param string $table table name to insert
     * @param array $data key value pairs column -> data
     * @param int $on_duplicate, must be one of DB_DUPLICATE_IGNORE, DB_DUPLICATE_UPDATE
     * @param null|array $no_update kvp of column names to not update on duplicate, key is column name value is true
     * @param null|array $if_null kvp of column names to only update if there are null, key is column name value is true
     * @return string - the resulting SQL
     */
    protected function insert_stmt(string $table, array $data, int $on_duplicate = DB_DUPLICATE_IGNORE, ?array $no_update = null, ?array $if_null = null) : string {
        
        $ignore = "";
        // ignore duplicates
        if ($on_duplicate === DB_DUPLICATE_IGNORE) {
            $ignore = "IGNORE";
        }

        if (array_is_list($data)) {
            $sql = "INSERT $ignore INTO `$table` (`" . join("`,`", array_keys($data)) . 
            "`) VALUES (" . join(",", array_map('\ThreadFin\DB\quote', array_values($data))).")";
        } else {
            $sql = "INSERT $ignore INTO `$table` VALUES (" . join(",", array_map('\ThreadFin\DB\quote', $data)).")";
        }

        // update on duplicate, exclude any PKS
        if ($on_duplicate === DB_DUPLICATE_UPDATE) {
            if (!array_is_list($data)) {
                throw new RuntimeException('Can only update on duplicate update with KVP for $data');
            }
            $update_data = array_diff_key($data, $no_update);
            $suffix = "";
            foreach($update_data as $key => $value) {
                $q_value = quote($value);
                if (isset($if_null[$key])) {
                    $suffix .= "`$key` = IF(`$key` = '' OR `$key` IS NULL, $q_value, `$key`), ";
                } else {
                    $suffix .= "`$key` = $q_value, ";
                }
            }
            if (!empty($suffix)) {
                $sql .= " ON DUPLICATE KEY UPDATE " . substr($suffix, 0, -2);
            }
        }

        return $sql;
    }

    /**
     * insert $data into $table 
     * @param string $table 
     * @param array $kvp 
     * @param int $on_duplicate - DB_DUPLICATE_IGNORE, DB_DUPLICATE_UPDATE. 
     *   IMPORTANT! for update be sure auto incrementing PK is not in $data
     * @return int 
     */
    public function insert(string $table, array $kvp, int $on_duplicate = DB_DUPLICATE_IGNORE) : int {
        $sql = $this->insert_stmt($table, $kvp, $on_duplicate);

        return intval($this->_qb($sql));
    }

    /**
     * return a function that will insert key value pairs into $table.  
     * keys are column names, values are data to insert.
     * @param string $table the table name
     * @param ?array $keys list of allowed key names from the passed $data
     * @return callable(array $data) insert $data into $table - return newly created db id
     */
    public function insert_fn(string $table, ?array $keys = null, bool $ignore_duplicate = true) : callable { 
        $t = $this;
        $ignore = ($ignore_duplicate) ? "IGNORE" : "";
        $prefix = "INSERT $ignore INTO $table ";
        return function(array $data) use ($prefix, &$t, $keys) : int {
            // set flag to ignore dupliactes
            if (array_is_list($data)) {
                $sql = "$prefix VALUES (" . join(",", array_map('\ThreadFin\DB\quote', $data)) . ")";
            } else {
                // filter out unwanted key/values
                if (!empty($keys)) {
                    $data = array_filter($data, bind_r('in_array', $keys), ARRAY_FILTER_USE_KEY);
                }
                $sql = "$prefix (" . join(",", array_keys($data)) . 
                    ") VALUES (" . join(",", array_map('\ThreadFin\DB\quote', array_values($data))) . ")";
            }

            $id = $t->_qb($sql, DB_FETCH_INSERT_ID);
            return $id;
        };
    }

    /**
     * return a function that will upsert key value pairs into $table. will always return the PK id for the row effected 
     * keys are column names, values are data to insert.
     * @param string $table the table name
     * @param ?array $keys list of allowed key names from the passed $data
     * @return callable(array $data) insert $data into $table - return newly created db id
     */
    public function upsert_fn(string $table, ?array $keys = null, string $pk = "id") : callable { 
        $t = $this;
        $prefix = "INSERT INTO $table ";
        return function(array $data) use ($prefix, &$t, $keys, $pk) : int {
            // set flag to ignore dupliactes
            if (array_is_list($data)) {
                $sql = "$prefix VALUES (" . join(',', array_map('\ThreadFin\DB\quote', $data)) . ')';
            } else {
                // filter out unwanted key/values
                if (!empty($keys)) {
                    $data = array_filter($data, bind_r('in_array', $keys), ARRAY_FILTER_USE_KEY);
                }
                //$sql = "$prefix (" . join(',', array_keys($data)) .  ') VALUES (';
				$key_names = "";
				$values = "";
                foreach ($data as $column => $value) {

                    if ($column[0] === '!') {
<<<<<<< HEAD
						$key_names .= substr($column, 1);
                        $values .= $value;
=======
                        $sql .= $data;
>>>>>>> 240f42ae
                    } else {
						$key_names .= $column;
                        $values .= quote($value);
                    }
                    $values .= ', ';
                    $key_names .= ', ';
                }
                $values = trim($values, ' ,');
                $key_names = trim($key_names, ' ,');
				$sql = "$prefix ($key_names) VALUES ($values)";
            }

            $sql .= " ON DUPLICATE KEY UPDATE $pk = LAST_INSERT_ID($pk)";

            $id = $t->_qb($sql, DB_FETCH_INSERT_ID);
            echo "[$sql] = $id\n";
            return $id;
        };
    }


    /**
     * TODO: test if we can just pass $this->qb to the closure, instead of $this
     * return a function that will insert key value pairs into $table.
     * does not support {} replacement
     * @param string $table the table name
     * @param array $columns column names in (col1, col2) or (col->data) format
     * @return callable(?array $data) that takes KVP where array_values($columns)
     *         value are indexes into $data. 
     *         pass null as KVP data to run the bulk query and return 1 - success
     *         0 - failure;
     * 
     */
    public function bulk_fn(string $table, array $columns, bool $ignore_duplicate = true) : callable { 
        $t = $this;
        $ignore = ($ignore_duplicate) ? "IGNORE" : "";
        $num_columns = count($columns);
        return function(?array $data = null) use (&$t, $table, $columns, $ignore, $num_columns) : int {
            static $ctr = 0;
            static $sql = "";
            if ($data !== null) {
                $ctr++;
                $sql .= "(";
                $column_count = 0;
                foreach ($columns as $column_name => $key_name) {
                    $sql .= quote($data[$key_name]);
                    $sql .= (++$column_count < $num_columns) ? "," : "),\n";
                }
            }
            if ($ctr > 0 || $ctr > DB_MAX_BULK_INSERT) {
                $stmt = "INSERT $ignore INTO $table (" . join(",", array_keys($columns)) . ") VALUES " . substr($sql, 0, -2);
                $ctr = 0;
                $sql = "";
                return $t->_qb($stmt);
            }
            return $ctr;
        };
    }



    /**
     * update $table and set $data where $where
     * @return int num updated rows (determined by $return_type parameter)
     */
    public function update(string $table, array $data, array $where, int $return_type = DB_FETCH_NUM_ROWS) : int {
        // unset all where keys in data. this makes no sense when where is a PK
        //do_for_all_key($where, function ($x) use (&$data) { unset($data[$x]); });
        array_walk($where, function ($value, $key) use (&$data) { unset($data[$key]); });

        // glue does the escaping for us here...
        $sql = "UPDATE `$table` set " . glue($data) .  where_clause($where);
        return $this->_qb($sql, $return_type);
    }

    /**
     * store object data into table.  data must have public members and have the 
     * same names as the table
     * @return bool true if the SQL write is successful
     */
    public function store(string $table, Object $data, int $on_duplicate = DB_DUPLICATE_IGNORE) : int {
        assert(is_resource($this->_db), "database not connected");

        // TODO: this should be it's own object to array function with tests
        $r = new \ReflectionClass($data);
        $props = $r->getProperties(\ReflectionProperty::IS_PUBLIC);
        $no_updates = [];
        $if_null = [];
        // turn the object into an array, update PKS for update list
        $kvp = array_reduce($props, function($kvp, $item) use ($data, $on_duplicate, &$no_updates, &$if_null) {
            $name = $item->name;
            $attrs = $item->getAttributes();

            foreach ($attrs as $attr) {
                $attribute = $attr->getName();
                switch($attribute) {
                    case "ThreadFinDB\NoUpdate":
                        $no_updates[$name] = true;
                        break;
                    case "ThreadFinDB\NotNull":
                        if (!isset($data->$name) || empty($data->$name)) {
                            return $kvp;
                        }
                        break;
                    case "ThreadFinDB\IfNull":
                        $if_null[$name] = true;
                }
            }

            if (isset($data->$name)) {
                $kvp[$name] = $data->$name;
            }
            return $kvp;
        }, []);

        $sql = $this->insert_stmt($table, $kvp, $on_duplicate, $no_updates, $if_null);
        return $this->_qb($sql, DB_FETCH_INSERT_ID);
    }

    /**
     * close the database handle and write the transaction log if we have one
     * @return void 
     */
    public function close() : void {
        if (!empty($this->_db)) { mysqli_close($this->_db); $this->_db = NULL; }
        if (SQL_ERROR_FILE) {
            if (count($this->errors) > 0) {
                $errors = array_filter($this->errors, function($x) { return stripos($x, "Duplicate") != false; });
                if (count($this->errors) > 0) {
                    file_put_contents(SQL_ERROR_FILE, print_r($errors, true), FILE_APPEND);
                }
            }
        }
        if (!empty($this->_replay_file)) {
            echo "writing replay log to: ". $this->_replay_file . "\n";
            if (stristr($this->_replay_file, ".php")) {
                die("refusing to write replay log to: ". $this->_replay_file);
            }
        }
        if (count($this->_replay) >= 1) { 
            $attempts = 10;
            while ($attempts-- > 0) {
                echo "writing replay log to: ". $this->_replay_file . "\n";
                $fp = fopen($this->_replay_file, "a+");
                if (flock($fp, LOCK_EX)) {  // acquire an exclusive lock
                    fwrite($fp, "\n".implode(";\n", $this->_replay).";\n");
                    fflush($fp);            // flush output before releasing the lock
                    flock($fp, LOCK_UN);    // release the lock
                    fclose($fp);
                    $attempts = -1;
                } else {
                    fclose($fp);
                    sleep(1);
                    echo "!!!! PANIC !!!! Couldn't get the lock for replay file!\n";
                }
            }
            //file_put_contents($this->_replay_file, "\n".implode(";\n", $this->logs).";\n", FILE_APPEND);
        }
    }
}


/**
 * SQL result abstraction
 */
class SQL implements \ArrayAccess, \Iterator, \SeekableIterator, \Countable {
    protected $_x;
    protected $_data = NULL;
    protected $_position = 0;
    protected $_errors;
    protected $_sql;
    protected $_len;
    protected $_fetch_all;
    protected $_mysqli_result;

    public function count(): int {
        if (empty($this->_mysqli_result)) {
            return 0;
        }
        return intval(mysqli_num_rows($this->_mysqli_result));
    }

    public function empty(): bool {
        return ($this->count() == 0);
    }

    public function as_array(): array {
        return mysqli_fetch_all($this->_mysqli_result, MYSQLI_ASSOC);
    }

    public function offsetExists(mixed $offset): bool {
        return $offset <= $this->_len;
    }

    public function offsetGet(mixed $offset): array {
        $this->_mysqli_result->data_seek($offset);
        return $this->_mysqli_result->fetch_assoc();
    }

    public function offsetSet(mixed $offset, mixed $value): void {
        throw new OutOfBoundsException("set not implemented");
    }

    public function offsetUnset(mixed $offset): void {
        throw new OutOfBoundsException("unset not implemented");
    }

    /**
     * create a new SQL result abstraction from a SQL associative result
     * @param null|array $x 
     * @param string $sql the sql that generated the result
     * @return SQL 
     */
    public static function from(?array $x, string $in_sql="", bool $fetch_all = true) : SQL { 
        $sql = new SQL();
        $sql->_x = $x;
        $sql->_len < (is_array($x)) ? count($x) : 0;
        $sql->_sql = $in_sql;
        $sql->_fetch_all = $fetch_all;
        return $sql; 
    }

    public static function fetch(mysqli_result $result, string $sql) : SQL {
        $sql = new SQL();
        $sql->_mysqli_result = $result;
        $sql->_sql = $sql;
        $sql->_x = $result->fetch_assoc();
        $sql->_len = $result->num_rows;
        return $sql;
    }

    
    /**
     * set internal dataset to row  at current row index 
     */
    public function seek(int $offset = 0) : void {
        if (!$this->_mysqli_result->data_seek($offset)) {
            $this->_errors[] = "seek to [$offset] failed";
        }
    }

    public function current() : array {
        return $this->_x;
    }

    public function key() : int {
        return $this->_position;
    }

    public function next() : void {
        $this->_position++;
        if ($this->_mysqli_result) {
            $this->_x = $this->_mysqli_result->fetch_assoc();
        }
    }

    public function rewind() : void {
        $this->_position = 0;
        if ($this->_mysqli_result) {
            $this->_mysqli_result->data_seek(0);
            $this->_x = $this->_mysqli_result->fetch_assoc();
        }
    }

    public function valid() : bool {
        return $this->_position < $this->_len;
    }

    /**
     * @return MaybeStr of column $name at current row index
     */
    public function col(string $name) : MaybeStr {
        if (isset($this->_x[$this->_position])) {
            return MaybeStr::of($this->_x[$this->_position][$name]??NULL);
        } 
        return MaybeStr::of(NULL);
    }

    /**
     * @return bool true if column name has a row with at least one value of $value 
     *
    public function in_set(string $name, string $value) : bool {
        return array_reduce($this->_x, function ($carry, $item) use ($name, $value) {
            return $carry || $item[$name] == $value;
        }, false);
    }

    /**
     * @return MaybeA of result row at $idx or current row indx
     *
    public function row(?int $idx = NULL) : MaybeA {
        $idx = ($idx !== NULL) ? $idx : $this->_position;
        if (isset($this->_x[$idx])) {
            return MaybeA::of($this->_x[$idx]);
        }
        return MaybeA::of(NULL);
    }

    /**
     * return true if data has a row at index $idx
     *
    public function has_row(int $idx = 0) : bool {
        return isset($this->_x[$idx]);
    }

    /**
     * call $fn on current $this->_data (see set_row, set_col)
     * @param bool $spread if true, call $fn(...$this->_data)
     *
    public function ondata(callable $fn, bool $spread = false) : SQL {
        if (!empty($this->_data)) {
            $this->_data = 
                ($spread) ?
                $fn(...$this->_data) :
                $fn($this->_data);
        } else {
            $this->_errors[] = "wont call " . func_name($fn) . " on data : " . var_export($this->_data, true);
        }

        return $this;
    }

    /**
     * map $fn on each row in entire result (works on raw result, no set necessary)
     *
    public function map(callable $fn) : array {
        if (is_array($this->_x) && !empty($this->_x)) {
            return array_map($fn, $this->_x);
        } else {
            $this->_errors[] = "wont call " . func_name($fn) . " on data : " . var_export($this->_data, true);
        }
        return [];
    }

    /**
     * reduce $fn($carry, $item) on each row in entire result (works on raw result, no set necessary)
     * $fn may return any type, but should be a string in 99% cases
     * @return mixed return type of $fn, false if rows (_x) is empty
     *
    public function reduce(callable $fn, $initial = "") : mixed {
        if (is_array($this->_x) && !empty($this->_x)) {
            return array_reduce($this->_x, $fn, $initial);
        } else {
            $this->_errors[] = "wont call " . func_name($fn) . " on data : " . var_export($this->_data, true);
        }
        return false;
    }
    */

    /*
    // run an a function that has external effect on current data
    public function effect(callable $fn) : SQL { 
        if (!empty($this->_data)) { $fn($this->_data); } return $this;
    }
    // set data to NULL if $fn returns false
    public function if(callable $fn) : SQL {
        if ($fn($this->_data) === false) { $this->_data = NULL; } return $this;
    }
    // set data to NULL if $fn returns true
    public function if_not(callable $fn) : SQL {
        if ($fn($this->_data) !== false) { $this->_data = NULL; } return $this;
    }
    // return true if we have an empty result set
    public function empty() : bool {
        return empty($this->_x);
    } 
    public function count() : int {
        return is_array($this->_x) ? count($this->_x) : 0;
    } 
    // get all errors
    public function errors() : array {
        return $this->_errors;
    }
    // size of result set
    public function size() : int {
        return is_array($this->_x) ? count($this->_x) : ((empty($this->_x)) ? 0 : 1);
    }
    public function data() : ?array {
        return $this->_x;
    }
    public function __toString() : string {
        return (string)$this->_data;
    }
    */
    public function close() {
        if ($this->_mysqli_result) {
            $this->_mysqli_result->free();
        }
        $this->_mysqli_result = null;
    }
}


/**
 * database backup checkpoint offset
 * @package ThreadFinDB
 */
class Offset {
    public $table;
    public $limit_sz = 0;
    public $offset = 0;
    const TABLE_COMPLETE = -1;

    public function __construct(string $table, int $limit_sz = 300) {
        $this->limit_sz = $limit_sz;
        $this->table = $table;
    }

    /**
     * update a table saved offset
     * @param string $table 
     * @param int $offset 
     * @param int $limit 
     * @return void 
     */
    public function set_check_point(int $offset) {
        $this->offset = $offset;
    }

    /**
     * @param string $table 
     * @return bool true if the table is completely dumped, false if not or incomplete
     */
    public function is_table_complete() : bool {
        return $this->offset == Offset::TABLE_COMPLETE;
    }
}

/**
 * function suitable for database dumping to gz compressed output file
 * this is equal to calling stream_output_fn($data, $stream, "gzwrite")
 * @param string $data 
 * @param mixed $stream 
 * @return int -1 on error, else total byte length written to stream across all writes
 */
function gz_output_fn(?string $data, $stream) : int {
    return stream_output_fn($data, $stream, "gzwrite");
}

/**
 * function suitable for database dumping to gz compressed output file
 * @param string $data 
 * @param mixed $stream 
 * @return int -1 on error, else total byte length written to stream across all writes
 */
function stream_output_fn(?string $data, $stream, $fn = "fwrite") : int {
    assert(is_resource($stream), "stream must be a resource");
    static $total_bytes = 0;

    if ($data && strlen($data) > 0) {
        $bytes = $fn($stream, $data);
        if (!$bytes) {
            return -1;
        }
        $total_bytes += $bytes;
    }
    return $total_bytes;
}


/**
 * dump a single SQL table 100 rows at a time
 * @param DB $db 
 * @param string $db_dump_file 
 * @param mixed $row 
 * @return int number of uncompressed bytes written
 */
function dump_table(DB $db, callable $write_fn, array $row) : ?Offset {
    $idx = 0;
    $limit = 300;
    $db_name = $db->database;
    $table = $row["Tables_in_$db_name"];
    $offset = new Offset($table);

    // find number of rows
    $num_rows = intval($db->fetch("SELECT count(*) as count FROM $table")->col("count")());
    // the create statement
    $create = $db->fetch("SHOW CREATE TABLE $table");
    // table header line
    $write_fn("# Export of $table\n# $num_rows rows in $table\n");
    // drop table if it exists
    $write_fn("DROP TABLE IF EXISTS `$table`;\n");
    // add create statement
    $write_fn($create->col("Create Table")() . ";\n\n");

    // insert $limit rows at a time
    while($idx < $num_rows) {
        $limit = min($limit, $num_rows - $idx);
        $rows = $db->fetch("SELECT * FROM $table LIMIT $limit OFFSET $idx", NULL, MYSQLI_NUM);
        // create the output string
        $result = $rows->reduce(function(string $carry, array $row) {
            return $carry . "(" . implode(",", array_map('\ThreadFin\DB\quote', $row)) . "),\n";
        }, "INSERT IGNORE INTO $table VALUES");
        // write to the output stream
        $bytes_written = $write_fn(substr($result, 0, -2) . ";\n\n");
        if ($bytes_written < 0 || $bytes_written > 1048576*20) {
            return $offset;
        }

        // increment the offset by the limit
        $idx += $limit;
        $offset->set_check_point($idx);

        // let the database rest a second
        usleep(100000);
    }
    $offset->set_check_point(Offset::TABLE_COMPLETE);

    return $offset;
}

/**
 * dump all database tables to the function $write_fn
 * @param Credentials $cred Access credentials to the database
 * @param string $db_name the name of the database (eg, wordpress)
 * @param callable $write_fn a function that takes a string and 
 *      writes it to the output stream (fwrite, gzwrite, etc)
 * @return array of Offset objects. one for each table in $db_name
 */
function dump_database(Credentials $cred, string $db_name, callable $write_fn, int $max_bytes = 1024*1024*50) : array {
    $header = "# Database export of ($db_name) began at UTC: " 
            . date(DATE_RFC3339) . "\n# UTC tv: " . utc_time() . "\n\n";
    $init_sql = "SET NAMES 'utf8'\n";

    $db = DB::cred_connect($cred);
    $db->unsafe_raw($init_sql);
    $tables = $db->fetch("SHOW TABLES");
    $write_fn($header . $init_sql);

    $t = bind_l('\ThreadFin\DB\dump_table', $db, $write_fn);
    $data = $tables->map($t);
    return (!$data || empty($data) || !is_array($data)) ? [] : $data;
}<|MERGE_RESOLUTION|>--- conflicted
+++ resolved
@@ -518,12 +518,8 @@
                 foreach ($data as $column => $value) {
 
                     if ($column[0] === '!') {
-<<<<<<< HEAD
 						$key_names .= substr($column, 1);
                         $values .= $value;
-=======
-                        $sql .= $data;
->>>>>>> 240f42ae
                     } else {
 						$key_names .= $column;
                         $values .= quote($value);
